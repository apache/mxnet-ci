#!/usr/bin/env python3

# Licensed to the Apache Software Foundation (ASF) under one
# or more contributor license agreements.  See the NOTICE file
# distributed with this work for additional information
# regarding copyright ownership.  The ASF licenses this file
# to you under the Apache License, Version 2.0 (the
# "License"); you may not use this file except in compliance
# with the License.  You may obtain a copy of the License at
#
#   http://www.apache.org/licenses/LICENSE-2.0
#
# Unless required by applicable law or agreed to in writing,
# software distributed under the License is distributed on an
# "AS IS" BASIS, WITHOUT WARRANTIES OR CONDITIONS OF ANY
# KIND, either express or implied.  See the License for the
# specific language governing permissions and limitations
# under the License.

# -*- coding: utf-8 -*-

"""
Handler for auto scaling of MXNets CI system. Deployed using Lambda
"""

import datetime
import json
import logging
import os
import random
import re
import string
import time
from collections import defaultdict, OrderedDict
from urllib import parse
from typing import DefaultDict, Dict, Any, List, Optional
from itertools import filterfalse, tee

import math
import boto3
from botocore.config import Config
from botocore.exceptions import ClientError
import jenkinsapi
from joblib import Parallel, delayed

DOWNSCALE_REASON = '[AUTOSCALING] Downscale'
DOWNSCALE_MANUAL_REASON = '[DOWNSCALE]'

# Queue reasons being output by Jenkins.
RE_NO_AVAILABLE_NODE = [
    r"(There are no nodes with the label ‘(?P<label>[^\s;\\]*)’)",
    r"(All nodes of label ‘(?P<label>[^\s;\\]*)’ are offline)",
    r"(doesn’t have label (?P<label>[^\s;\\]*))",
    r"(Waiting for next available executor on (?P<label>[^\s;\\]*))",
    r"((?P<label>[^\s;\\]*) is offline)",
]
RE_NO_AVAILABLE_NODES = r"(^Waiting for next available executor$)"

# Offline cause for nodes that have been taken offline by the jenkins monitoring
NODE_MONITOR_OFFLINE_CAUSE = 'hudson.node_monitors'

# Since windows got hourly billing, we only want to consider instances which are running close to the full hour
WINDOWS_MIN_PARTIAL_RUNTIME_SECONDS = 55 * 60

# EC2s API only allows a specific number of filters. This constant defines the chunk size for these requests
EC2_FILTER_CHUNK_SIZE = 40

# Only try to scale up X number of instances per round. Otherwise, we might run into problems due to exceeding the
# maximum execution time of lambda
NUM_UPSCALES_PER_ROUND = 20

# Only try to scale down X number of instances per round. Otherwise, we might run into problems due to exceeding the
# maximum execution time of lambda
NUM_DOWNSCALES_PER_ROUND = 40

# Limit the number of parallel requests for AWS; otherwise, we might get our requests declined by the API
AWS_PARALLEL_REQUESTS_LIMIT = 3

# Limit the number of parallel requests for Jenkins; otherwise, we might be DOSing our own server
JENKINS_PARALLEL_REQUESTS_LIMIT = 100

# Limit the number of parallel create request for Jenkins. It tends to get into race conditions since the create
# action is not threadsafe.....
JENKINS_PARALLEL_CREATE_REQUESTS_LIMIT = 10

# Seconds a Jenkins request might have until it times out
JENKINS_REQUEST_TIMEOUT_SECONDS = 300


def partition(predicate, iterable):
    xs, ys = tee(iterable)
    return list(filter(predicate, xs)), list(filterfalse(predicate, ys))


def memoize(cached_function):
    """ Memoization decorator for functions taking one or more arguments. """

    # http://code.activestate.com/recipes/578231-probably-the-fastest-memoization-decorator-in-the-/

    class MemoDict(dict):
        def __init__(self, cached_function):
            super().__init__()
            self.cached_function = cached_function

        def __call__(self, *args):
            return self[args]

        def __missing__(self, key):
            ret = self[key] = self.cached_function(*key)
            return ret

    return MemoDict(cached_function)


def execute_scale_up_logic(jenkins_server, ec2_resource, scale_up_nb_nodes):
    if not scale_up_nb_nodes:
        logging.info('No scale up required')
        return

    # Scale up: Create jenkins node slots
    _scale_up_slots = _create_jenkins_node_slots(jenkins_server=jenkins_server, label2num_instances=scale_up_nb_nodes)

    # Scale up: Start nodes
    started_instance_names = _launch_ec2_instances(scale_up_slots=_scale_up_slots, ec2_resource=ec2_resource)
    not_started_instance_names = set([name for label, name_list in _scale_up_slots.items() for name in name_list]). \
        difference(set(started_instance_names))

    # Delete jenkins slave node entries which have not been started
    if not_started_instance_names:
        logging.warning('The following instances have not been started: %s', ', '.join(not_started_instance_names))
        not_started_node_objs = _convert_to_jenkins_nodes(server=jenkins_server, instances=not_started_instance_names)
        _delete_jenkins_node_objects(node_objs=not_started_node_objs)


def execute_scale_down_logic(jenkins_server, ec2_resource, scale_down_nodes):
    if not scale_down_nodes:
        logging.info('No scale down required')
        return

    # Extract all display names from scale_down_nodes. Node is an api internal dictionary,
    # coming from jenkinsapi.computers._data
    scale_down_node_names = [node['displayName'] for nodes in scale_down_nodes.values() for node in nodes]
    scale_down_nodes_list = list(_convert_to_jenkins_nodes(jenkins_server, scale_down_node_names).values())

    (nodes_online, nodes_offline) = partition(lambda node: not node._data['offline'], scale_down_nodes_list)

    # Mark nodes as offline to prevent builds being scheduled
    _mark_nodes_offline(offline_nodes=nodes_online, reason=DOWNSCALE_REASON)

    # Nodes that are offline but executing jobs are marked online again
    # Scale down: Validate nodes are properly taken offline and no builds are going to be interrupted
    final_scale_down_nodes_list, non_idle_offline_nodes = _partition_non_idle(nodes_online)
    # Re-enable filtered nodes
    logging.debug('Re-enabling %d non-idle nodes: %s', len(non_idle_offline_nodes), non_idle_offline_nodes)
    _mark_nodes_online(online_nodes=non_idle_offline_nodes)

    final_scale_down_nodes_list.extend(nodes_offline)

    # Scale down: Shutdown node instances
    shutdown_ec2_instance_name_list = [node.name for node in final_scale_down_nodes_list]
    logging.debug('Shutting down %d instances: %s', len(shutdown_ec2_instance_name_list),
                  shutdown_ec2_instance_name_list)

    #########################################################
    _terminate_ec2_instances(
        instance_names=shutdown_ec2_instance_name_list,
        ec2_resource=ec2_resource)
    #########################################################

    terminated_nodes = _convert_to_jenkins_nodes(
        server=jenkins_server,
        instances=shutdown_ec2_instance_name_list)

    logging.debug('Deleting %d jenkins nodes: %s', len(terminated_nodes), terminated_nodes)
    #########################################################
    _delete_jenkins_node_objects(node_objs=terminated_nodes)
    #########################################################


def determine_scale_up_nodes(queue_items: List[Dict[str, Any]], nodes: List[Dict[str, Any]],
                             unconnected: Dict[str, List[str]]) -> Dict[str, int]:
    """
    Determine the number of nodes which are required of each label
    :param queue_items: Currently enqueued items
    :param nodes: Currently connected nodes
    :param unconnected: instances which are starting or not yet connected
    :return: Dict(label, nb_required_nodes)
    """
    dict_required_executors: DefaultDict[str, int] = defaultdict(int)

    idle_nodes_per_label = _get_idle_nodes_per_label(nodes_data=nodes)

    cur_time_s = time.time()
    for queue_item in queue_items:
        # Make sure we're only processing queue items that are related to resource starvation
        label = _label_from_queued_job(nodes=nodes, queue_item=queue_item)
        if label:
            if label not in _minimum_queue_times_sec():  # pragma: no cover
                logging.error("Label %s from queue reason '%s' is not part of MINIMUM_QUEUE_TIMES_SEC - skipping..",
                              label, queue_item['why'])
                continue

            # Only consider items which have been in the queue for a specific time. This ensure we're not scaling
            # too aggressively.
            queue_duration_s = cur_time_s - (queue_item['inQueueSince'] / 1000)
            if queue_duration_s < _minimum_queue_times_sec()[label]:
                logging.debug('Queue duration of item %s is not mature enough: %d<%d',
                              queue_item['id'], queue_duration_s, _minimum_queue_times_sec()[label])
                continue

            # See if there are actually no nodes available or if the problem is actually that this job has no permission
            # to run on a restricted node. Unfortunately, we can't access the individual executors, so we have to rely
            # on the is_idle metric. TODO: Find out if we can get more detailed data or maybe even blacklist a job
            # Unfortunately, this will trigger a ping-pong in scale up and down since we're unable to determine ahead of
            # time whether a job is actually lacking nodes to run on or whether it's just ineligible. For now, we will
            # throw an error. In future, this could automatically be handled by another job. Also, an investigation
            # should be kicked off since this could mean somebody is trying to run on a restricted slave without
            # permission.
            if label in idle_nodes_per_label and idle_nodes_per_label[label] > 0:
                logging.error('Queue item %s is scheduled for label %s, but there are %d idle nodes available. This is '
                              'most likely somebody unauthorized trying to schedule an unrestricted job onto a '
                              'restricted slave. Please investigate by checking the job queue.',
                              queue_item['id'], label, idle_nodes_per_label[label])
                continue

            dict_required_executors[label] = dict_required_executors.get(label, 0) + 1
        else:
            logging.debug('Queue item %s is not related to resource starvation: %s',
                          queue_item['id'], queue_item['why'])

    label2num_instances = _calculate_nb_required_nodes(dict_required_executors=dict_required_executors)

    # substract the number of unconnected instances
    for label, names in unconnected.items():
        logging.debug('%d nodes of type %s currently starting', len(names), label)
        resulting_number = label2num_instances.get(label, 0) - len(names)
        resulting_number = max(0, resulting_number)  # Take negative numbers into account
        if resulting_number > 0:
            label2num_instances[label] = resulting_number
            logging.debug('%d new nodes for %s required (down from %d)', resulting_number, label, len(names))
        else:
            if label in label2num_instances:
                label2num_instances.pop(label)
                logging.debug('No new nodes for %s required (down from %d)', label, len(names))

    return label2num_instances


def determine_scale_down_nodes(nodes_data: List[Dict[str, Any]], instance_uptime: Dict[str, int]) \
        -> Dict[str, List[str]]:
    """
    Determine which instances should be shut down due to idle
    :param nodes_data: Currently connected nodes (List of dicts)
    :param instance_uptime: Duration about how long each node has been running
    :return: Dict(label, list(nodes_to_disable))
    """
    nodes_to_disable: DefaultDict[str, list] = defaultdict(list)
    considered_nodes: DefaultDict[str, list] = defaultdict(list)

    for node_data in nodes_data:
        if not node_data['offline'] and node_data['idle']:
            display_name = node_data['displayName']
            label = _managed_node_label(node_data)
            if not label:
                logging.error('Could not extract the managed label for node %s', display_name)
                continue

            # Check if label is managed - otherwise skip
            if label not in _managed_jenkins_node_labels():
                logging.debug('Label %s is not managed, skipping...', label)
                continue

            # TODO: Add a label that marks reserved instances

            if node_data['monitorData']['hudson.node_monitors.ArchitectureMonitor'] is None:
                # Sometimes, the architecture monitor is not set. This is a race condition and can be
                # ignored since the information is available within the next turn
                logging.info('Architecture has not been propagated for %s, ignoring until next scale_down check',
                             display_name)
                continue

            # Windows instances are getting billed hourly and need special handling
            if 'Windows' in node_data['monitorData']['hudson.node_monitors.ArchitectureMonitor']:
                if display_name not in instance_uptime:
                    logging.error('Unable to find uptime for %s', display_name)
                    continue

                running_duration_seconds = instance_uptime[display_name]
                running_duration_partial = running_duration_seconds % (60 * 60)
                # Don't shutdown instances below XXh50min uptime to make use of hourly billing
                if running_duration_partial < WINDOWS_MIN_PARTIAL_RUNTIME_SECONDS:
                    considered_nodes[label].append(node_data)
                    logging.debug(
                        'Ignoring %s because partial runtime %ds is below limit of %ds (hourly billing). Total '
                        'runtime: %ds',
                        display_name, running_duration_partial, WINDOWS_MIN_PARTIAL_RUNTIME_SECONDS,
                        running_duration_seconds)
                    continue

            # TODO: Check for how long an instance has been idling. There is no built-in API for now and the
            # only way is to go through the entire Jenkins build history. Save this up for later.

            nodes_to_disable[label].append(node_data)
            considered_nodes[label].append(node_data)

    # Leave some buffer for warm pool. This code makes sure to always leave X instances in idle while scaling down.
    # For example: 5 instances running, 3 in idle, WARM_POOL_SIZE set to 2. This code will remove only 1 instance,
    # leading to 4 instances running and 2 in idle.
    for warm_label, warm_value in _warm_pool_node_counts().items():
        cur_nodes = nodes_to_disable[warm_label]
        cur_considered_nodes = considered_nodes[warm_label]
        if cur_nodes:
            warm_value -= (len(cur_considered_nodes) - len(cur_nodes))
            for _ in range(0, warm_value):
                # Pop a random entry. Otherwise, the first node is never going to be shut down
                cur_nodes.pop(random.randrange(0, len(cur_nodes)))

    # Remove empty lists, caused by the usage of defaultdict()
    return {key: val for key, val in nodes_to_disable.items() if val}


def _determine_faulty_nodes(nodes: List[Dict[str, Any]], unconnected_instances: Dict[str, List[str]],
                            instance_uptime: Dict[str, int]) -> Dict[str, List[Any]]:
    """
    Determine all nodes that are in a faulty state and should thus be turned off
    :param unconnected_instances: Names of all nodes that are currently starting up
    :param nodes: Currently connected nodes (List of dicts)
    :param instance_uptime: Duration about how long each node has been running
    :return: (Dict[label, List(node)] containing nodes that are faulty, instances not found in jenkins)

    """
    label2faulty_nodes: DefaultDict[str, List[Any]] = defaultdict(list)
    orphaned_instances = []

    # Determine instances that failed to start up. This sometimes happens with windows slaves
    for label, instances in unconnected_instances.items():
        maximum_startup_limit = _maximum_startup_time()[label]
        for instance in instances:
            node = _find_node_by_name(nodes, instance)
            if not node:
                # Autoscaling instance not known to jenkins
                logging.error('Could not find node_data for %s, marked as orphaned instance for termination', instance)
                orphaned_instances.append(instance)
                continue

            uptime = instance_uptime[instance]
            if uptime > maximum_startup_limit:
                logging.warning('Instance %s failed to start up within %d seconds', instance, uptime)
                label2faulty_nodes[label].append(node)

    for node in nodes:
        if node['displayName'] == 'master':
            # Don't do anything for master
            continue

        label = _managed_node_label(node)

        if not label:
            logging.info('Slave %s is not managed by auto scaling. Ignoring for consideration of faulty instances',
                         node['displayName'])
        # Turn off slaves that have been marked as offline by Jenkins due to things like too low disk space
        elif node['temporarilyOffline'] and node['offlineCause'] and \
                node['offlineCause']['_class'].startswith(NODE_MONITOR_OFFLINE_CAUSE):
            logging.warning('Instance %s has been marked as offline by Jenkins monitoring due to "%s"',
                            node['displayName'], node['offlineCauseReason'])
            label2faulty_nodes[label].append(node)
        # Turn off slaves that have been marked to downscale but have not been downscaled
        elif node['offlineCauseReason'] == DOWNSCALE_REASON or node['offlineCauseReason'] \
                .startswith(DOWNSCALE_MANUAL_REASON):
            logging.warning('Instance %s has been marked to downscale but has not scaled down: "%s"',
                            node['displayName'], node['offlineCauseReason'])
            label2faulty_nodes[label].append(node)
        # Delete node slots that have been created but dont have a matching instance
        elif node['displayName'] not in instance_uptime:
            logging.warning('Slot for %s has been created but instance never started', node['displayName'])
            label2faulty_nodes[label].append(node)

    # Remove empty lists, caused by the usage of defaultdict()
    return ({key: val for key, val in label2faulty_nodes.items() if val}, orphaned_instances)


def _calculate_nb_required_nodes(dict_required_executors):
    """
    Calculate the number of required nodes based on the number of required executors for each label
    :param dict_required_executors: Dict[label, nb_required_executors]
    :return: Dict[label, nb_required_nodes]
    """
    dict_required_nodes = dict()
    for label, nb_required_executors in dict_required_executors.items():
        # Old jobs are still being triggered by some people, don't throw an error in that case
        if label in _ignored_jenkins_node_labels():
            logging.debug('Skipping ignored label %s', label)
            continue

        # Search for node with that label to extract how many executors it has
        nb_executors_per_node = _get_nb_executors_by_label(label)
        if nb_executors_per_node and nb_executors_per_node > 0:
            nb_required_nodes = math.ceil(nb_required_executors / nb_executors_per_node)
            logging.info('Need %d nodes for %d executors of type %s',
                         nb_required_nodes, nb_required_executors, label)

            if nb_required_nodes > 0:
                dict_required_nodes[label] = nb_required_nodes
        else:
            logging.error('Node label %s has %s executors per node. Has to be positive.',
                          label, nb_executors_per_node)

    return dict_required_nodes


def _unconnected_instances(nodes: list, instance_uptime: Dict[str, int], ec2_resource) \
        -> Dict[str, List[str]]:
    """
    Returns instances which are currently starting up but not connected yet
    :return: Dict, mapping label to List of slave names that are still starting up
    """
    dict_starting_nodes: Dict[str, List[str]] = defaultdict(list)
    instances_filter = ec2_resource.instances.filter(
        Filters=[
            {'Name': 'instance-state-name', 'Values': ['pending', 'running']},
            {'Name': 'tag:AutoScaledSlave', 'Values': ['True']}  # Ensure only listing instances managed by auto scaling
        ])
    for instance in instances_filter:
        tags = _ec2Instance_tag_dict(instance)
        target_node = _find_node_by_name(nodes=nodes, name=tags['Name'])
        if target_node and target_node['offline'] and (not target_node['temporarilyOffline']):
            logging.debug('Instance %s starting up but not connected yet', target_node['displayName'])
            if 'label' in tags:
                label = tags['label']
                uptime_seconds = instance_uptime[target_node['displayName']]
                logging.info('Instance %s - %s of type %s is starting up for %d seconds.',
                             instance.id, tags['Name'], label, uptime_seconds)

                dict_starting_nodes[label].append(tags['Name'])
            else:  # pragma: no cover
                logging.error("Managed slave instance %s does not have tag label", instance.id)
        elif not target_node:
            logging.error("Found orphaned / zombie instance: '%s'", instance.id)
            if 'label' in tags:
                label = tags['label']
                dict_starting_nodes[label].append(tags['Name'])
            else:  # pragma: no cover
                logging.error("Managed slave instance %s does not have tag label", instance.id)
    return dict_starting_nodes


def _label_from_queued_job(nodes, queue_item) -> Optional[str]:
    """
    Extract the node type label from a queue item. The queue item contains a reason that states why it's currently
    hanging and exposes the name of the label it's waiting for. This label is extracted by this method.
    :param queue_item: Queue item dict
    :return: Label
    """
    # Check if there are no running nodes in general. This is a special case since jenkins does not tell which
    # nodes are actually required. In that case, just assume we need a ubuntu-cpu executor.
    regex_result = re.search(RE_NO_AVAILABLE_NODES, queue_item['why'])
    if regex_result:
        logging.debug('There are no nodes on the Jenkins master, creating mxnetlinux-cpu nodes to start'
                      ' label propagation')
        label = 'mxnetlinux-cpu'
    else:
        for re_available_node in RE_NO_AVAILABLE_NODE:
            regex_result = re.search(re_available_node, queue_item['why'])
            if regex_result:
                label = regex_result.group('label')
                break
        else:
            return None

    # Clean up label of any other characters
    label = label.strip(' ‘’\'"')

    # Sometimes, Jenkins does not put the required label into the message but a node-name instead.
    # In this case, we have to extract the label from the node
    if label not in _managed_jenkins_node_labels():
        node = _find_node_by_name(nodes=nodes, name=label)
        if not node:
            logging.error("Queue reason '%s' contains unresolvable label '%s'", queue_item['why'], label)
            return None
        label = _managed_node_label(node=node)
        if not label:
            logging.error('Could not extract type label for node %s as part of queue reason "%s"',
                          node['displayName'], queue_item['why'])
            return None
    return label


def _get_nb_executors_by_label(label) -> Optional[int]:
    """
    Return the number of executors that can be run on
    :param label: Node label
    :return: Number of executors available for that label
    """
    if label in _get_nb_executors_per_label():
        return _get_nb_executors_per_label()[label]
    logging.error('Label %s is not part of NB_EXECUTORS_PER_LABEL', label)
    return None


def _find_node_by_name(nodes, name):
    """
    Loop through a list of nodes and return the one which has the matching display name
    :param nodes: List of nodes
    :param name: Target name
    :return: Matching node, None otherwise
    """
    # Nodes always have unique names, thus there's no need for duplicate check
    for node in nodes:
        if name == node['displayName']:
            return node
    return None


def _mark_nodes_offline(offline_nodes, reason):
    """
    Mark jenkins nodes as offline
    :param server: Jenkins server handle
    :param offline_nodes: List of nodes to mark as offline
    :return: None
    """
    if not offline_nodes:
        logging.info('No nodes to be marked as offline')
    else:
        logging.info('Marking %s as offline', [x.name for x in offline_nodes])
        Parallel(n_jobs=min(JENKINS_PARALLEL_REQUESTS_LIMIT, len(offline_nodes)), backend="threading")(
            delayed(node_obj.set_offline)(reason) for node_obj in offline_nodes)


def _mark_nodes_online(online_nodes):
    """
    Mark jenkins nodes as online
    :param server: Jenkins server handle
    :param offline_nodes: List of nodes to mark as online
    :return: None
    """
    if not online_nodes:
        logging.debug('No nodes to be marked as online')
    else:
        logging.info('Marking %s as online', online_nodes)
        Parallel(n_jobs=min(JENKINS_PARALLEL_REQUESTS_LIMIT, len(online_nodes)), backend="threading")(
            delayed(node_obj.set_online)() for node_obj in online_nodes)


def _convert_to_jenkins_nodes(server, instances):
    """
    Take a list of jenkins node names and convert them to API backed Node objects
    :param server: Jenkins server handle
    :param instances: Node names
    :return: Dict(displayName, node_obj)
    """
    nodes = dict()

    if not instances:
        return nodes

    # Unfortunately, the iterator of the jenkinsapi always requests the data of every single node upon calling the
    # dict (e.g. all_nodes[nodename]).
    # Since this is basically O(MN); M=len(offline_node_names); N=number of total nodes, we have to use a workaround
    # and create the objects ourselves instead of using the underlying dict - which is getting created in sequence...
    node_obj_list = Parallel(n_jobs=min(JENKINS_PARALLEL_REQUESTS_LIMIT, len(instances)), backend="threading")(
        delayed(_create_jenkins_node_obj)(server, x) for x in instances)

    for node_obj in node_obj_list:
        if node_obj:
            nodes[node_obj.name] = node_obj
    return nodes


# This has to be defined at this scope because joblib is not able to access functions defined in the local scope
def _create_jenkins_node_obj(server, node_name):
    """
    Helper function to create a jenkins node object.
    :return: Jenkins node object
    """
    try:
        node = jenkinsapi.node.Node(jenkins_obj=server, baseurl='{}/computer/{}'.format(server.baseurl, node_name),
                                    nodename=node_name, node_dict={})
        return node
    except Exception as e:
        logging.error("_create_jenkins_node_obj:")
        logging.exception(e)
        return None


def _partition_non_idle(node_objs):
    """
    Return nodes marked to be taken offline but still running a job. By design, nodes marked as offline are able to
    finish their scheduled jobs and don't get interrupted. This function filters nodes that got a job scheduled.
    :param node_objs: Jenkins nodes
    :return: 1. List of node_obj that are marked as offline and idling. 2. List of non-idle nodes
    """
    if not node_objs:
        return [], []

    # Update all objects before checking their content
    Parallel(n_jobs=min(JENKINS_PARALLEL_REQUESTS_LIMIT, len(node_objs)), backend="threading")(
        delayed(node_obj.poll)() for node_obj in node_objs)
    logging.debug("%d jenkins nodes updated", len(node_objs))

    new_node_objs = [node_obj for node_obj in node_objs if ((node_obj.is_idle()) and not node_obj.is_online())]
    non_idle_node_objs = [node_obj for node_obj in node_objs if ((not node_obj.is_idle()) or node_obj.is_online())]
    assert len(new_node_objs) + len(non_idle_node_objs) == len(node_objs)

    if non_idle_node_objs:
        logging.info('%s got a job scheduled while they are marked as offline - possible race condition',
                     ', '.join(str(o) for o in non_idle_node_objs))

    return new_node_objs, non_idle_node_objs


def _instance_uptime(ec2_resource) -> Dict[str, int]:
    """
    Return how long each instance has been running so far (uptime measured as time since launch, not OS uptime)
    :return: Dict[instance-name : uptime in seconds]
    """

    instances = list(ec2_resource.instances.filter(
        Filters=[
            {'Name': 'tag:AutoScaledSlave', 'Values': ['True']}  # Ensure only listing instances managed by auto scaling
            , {'Name': 'instance-state-name', 'Values': ['pending', 'running']}
        ]
    ))

    valid_instances = filter_ignored(instances)
    instance_uptime = {}
    if valid_instances:
        current_datetime = datetime.datetime.now(valid_instances[0].launch_time.tzinfo)
        for instance in valid_instances:
            name = _ec2Instance_tag_dict(instance)['Name']
            duration = (current_datetime - instance.launch_time).total_seconds()
            instance_uptime[name] = duration

    return instance_uptime


def _terminate_ec2_instances(instance_names, ec2_resource):
    """
    Shutdown the instances which the nodes with the passed names are running on
    :param instance_names: List of node names that should be shut down
    :param ec2_resource: EC2 resource handle
    """
    if instance_names:
        logging.info("Terminating %d instances: %s", len(instance_names), instance_names)

    # Prevent botocore.exceptions.ClientError: An error occurred (FilterLimitExceeded) when calling the
    # DescribeInstances operation: The maximum number of filter values specified on a single call is 200
    instance_names_chunked = chunks(source_list=instance_names, chunk_size=EC2_FILTER_CHUNK_SIZE)
    for instance_names in instance_names_chunked:
        ec2_resource.instances.filter(
            Filters=
            [
                {'Name': 'tag:Name', 'Values': instance_names},
                {'Name': 'tag:AutoScaledSlave', 'Values': ['True']}
                # Ensure only listing instances managed by auto scaling
            ]
        ).terminate()


def filter_ignored(ec2_instances):
    ignored = set(_ignored_jenkins_node_names())
    return list(filter(lambda x: _ec2Instance_tag_dict(x)['Name'] not in ignored, ec2_instances))


def _delete_jenkins_node_objects(node_objs):
    """
    Delete the jenkins slave node entries
    :param node_names: List of node objs
    """
    if not node_objs:
        logging.debug('No jenkins nodes to delete, exiting eagerly')
    else:
        Parallel(n_jobs=min(JENKINS_PARALLEL_REQUESTS_LIMIT, len(node_objs)), backend="threading")(
            delayed(_delete_jenkins_node_object)(node_obj) for node_obj in node_objs.values())


def _delete_jenkins_node_object(node_obj):
    """
    Delete a jenkins node object from the jenkins master
    :param node_obj:
    :return:
    """
    from requests.exceptions import HTTPError
    try:
        if node_obj.is_online():
            logging.error('Unable to delete still connected jenkins node %s', node_obj.name)
            return

        delete_url = "{}/doDelete".format(node_obj.baseurl)
        node_obj.jenkins.requester.post_and_confirm_status(url=delete_url, data={}, allow_redirects=False)
    except HTTPError as e:
        # The JenkinsAPI returns a 404 if a slave does not exist. Since we are trying to delete it in this call,
        # that's totally fine. The background is the concurrency and inconsistency of the Jenkins backend. Sometimes,
        # a slave is still being returned as existent although it already has been deleted. We can gracefully ignore
        # that exception then.
        if e.response.status_code == 404:
            logging.debug('Slave has been deleted already, no need to delete %s', node_obj.baseurl)
        else:
            raise


def _launch_ec2_instances(scale_up_slots, ec2_resource):
    """
    Launch ec2 instances, matching the appropriate labels
    :param scale_up_slots:
    :param ec2_resource:
    :return: List of started instance names. Allows to determine whether some instances were not started.
    """
    jobs = []
    launch_templates = _launch_templates()

    # Start each instance one by one as each of them require different user data
    for label, target_instance_names in scale_up_slots.items():
        if label not in launch_templates:
            logging.error('No launch template for %s defined', label)
            continue

        launch_template = launch_templates[label]
        launch_template_id = launch_template['id']
        launch_template_version = launch_template['version']

        for target_instance_name in target_instance_names:
            logging.debug('Launching instance %s of type %s', target_instance_name, label)
            user_data_command = _format_ec2_user_data_command(label=label, target_instance_name=target_instance_name)
            if user_data_command is None:  # pragma: no cover
                logging.error('No user data command defined for %s, skipping...', target_instance_name)
                continue
            else:
                # Enqueue job
                jobs.append({
                    'label': label,
                    'target_instance_name': target_instance_name,
                    'launch_template_id': launch_template_id,
                    'launch_template_version': launch_template_version,
                    'user_data_command': user_data_command
                })

    started_instance_names = Parallel(n_jobs=min(AWS_PARALLEL_REQUESTS_LIMIT, len(jobs)), backend="threading")(
        delayed(_launch_ec2_instance)(ec2_resource=ec2_resource, label=job['label'],
                                      target_instance_name=job['target_instance_name'],
                                      launch_template_id=job['launch_template_id'],
                                      launch_template_version=job['launch_template_version'],
                                      user_data_command=job['user_data_command']) for job in jobs)

    return [x for x in started_instance_names if x is not None]


def _launch_ec2_instance(ec2_resource, label, target_instance_name, launch_template_id, launch_template_version,
                         user_data_command):
    try:
        ec2_resource.meta.client.run_instances(
            DryRun=False,
            MaxCount=1,
            MinCount=1,
            LaunchTemplate={
                'LaunchTemplateId': launch_template_id,
                'Version': launch_template_version
            },
            TagSpecifications=[
                {
                    'ResourceType': 'instance',
                    'Tags': [
                        {
                            'Key': 'Name',
                            'Value': target_instance_name
                        },
                        {
                            'Key': 'AutoScaledSlave',
                            'Value': 'True'
                        },
                        {
                            'Key': 'label',
                            'Value': label
                        }
                    ]
                },
            ],
            UserData=user_data_command
        )
        return target_instance_name
    except ClientError as client_error:
        error_code = client_error.response['Error']['Code']
        if error_code == 'InsufficientInstanceCapacity':
            logging.info("Insufficient instance capacity, can't launch %s: %s",
                         target_instance_name, client_error.response['Error']['Message'])
        else:
            logging.exception('Exception occurred during instance launch')

    # Make sure to catch everything, otherwise we won't be able to clean up properly
    except Exception:  # pylint: disable=broad-except
        logging.exception('Unexpected exception during instance launch')


def _format_ec2_user_data_command(label, target_instance_name):
    """
    Format the EC2 user data command that is being passed to a started instance
    :return:
    """
    jenkins_credentials = _get_jenkins_credentials()

    def format_windows(target_instance_name):
        # Make sure this has no indentation or it will be invalid powershell code!
        return \
            """\
<script>
mkdir C:\jenkins_slave
cd C:\jenkins_slave
@echo {JENKINS_PUBLIC_URL}> jenkins_master_url.txt
@echo {JENKINS_PRIVATE_URL}> jenkins_master_private_url.txt
@echo {SLAVE_NAME}> jenkins_slave_name.txt
</script>
            """.format(
                JENKINS_PUBLIC_URL=jenkins_credentials['jenkins_url'],
                JENKINS_PRIVATE_URL=jenkins_credentials['jenkins_priv_url'],
                SLAVE_NAME=target_instance_name
            )

    def format_linux(label, target_instance_name):
        # Make sure this has no indentation or it will be invalid bash code!
        return \
            """\
#!/bin/bash
echo '{JENKINS_PUBLIC_URL}' > /home/jenkins_slave/jenkins_master_url
echo '{JENKINS_PRIVATE_URL}' > /home/jenkins_slave/jenkins_master_private_url
echo '{SLAVE_NAME}' > /home/jenkins_slave/jenkins_slave_name

            """.format(
                JENKINS_PUBLIC_URL=jenkins_credentials['jenkins_url'],
                JENKINS_PRIVATE_URL=jenkins_credentials['jenkins_priv_url'],
                SLAVE_NAME=target_instance_name
            )

    linux_types = ['ub18-c6g',
                   'restricted-ub18-c6g',
                   'mxnetlinux-cpu',
                   'restricted-mxnetlinux-cpu',
                   'mxnetlinux-gpu',
                   'restricted-mxnetlinux-gpu',
                   'mxnetlinux-gpu-g4',
                   'restricted-mxnetlinux-gpu-g4',
                   'mxnetlinux-gpu-p3-8xlarge',
                   'utility',
                   'restricted-utility']

    windows_types = ['mxnetwindows-cpu',
                     'mxnetwindows-gpu']

    if label in linux_types:
        return format_linux(label=label, target_instance_name=target_instance_name)
    if label in windows_types:
        return format_windows(target_instance_name=target_instance_name)

    logging.error('Unable to find user data handler for %s', label)
    return None


def _create_jenkins_node_slots(jenkins_server, label2num_instances):
    """
    Create a
    :param label:
    :return:
    """
    # We could use the swarm plugin to do this automatically, but we don't want to deploy credentials to our slaves.
    # Thus, we create nodes ourselves.
    jobs = []
    node_slots = defaultdict(list)
    for label, num_instances in label2num_instances.items():
        logging.info('Creating %d nodes of type %s', num_instances, label)

        if label not in _get_slave_configuration():
            logging.error('No slave configuration for %s found', label)
            continue
        configuration = _get_slave_configuration()[label]

        for _ in range(0, num_instances):
            random_part = ''.join(random.choices(string.ascii_lowercase + string.digits, k=10))
            name = '{}_{}'.format(label, random_part)
            logging.debug('Creating slave slot %s of type %s', name, label)
            # Create node slot through Jenkins API. Unfortunately, we have to write our own implementation of
            # node.Node.get_node_attributes() to support all required options. This also reimplements
            # jenkins_server.nodes.create_node due to inefficiency of underlying implementation
            node_attributes_encoded = parse.urlencode(
                _custom_get_node_attributes(name=name, node_attributes=configuration))
            url = ('{}/computer/doCreateItem?{}'.format(jenkins_server.baseurl,
                                                        node_attributes_encoded))
            data = {'json': node_attributes_encoded}
            jobs.append({
                'url': url,
                'data': data
            })

            node_slots[label].append(name)

    if jobs:
        Parallel(n_jobs=min(JENKINS_PARALLEL_CREATE_REQUESTS_LIMIT, len(jobs)), backend="threading")(
            delayed(jenkins_server.requester.post_and_confirm_status)(url=job['url'], data=job['data'],
                                                                      allow_redirects=False) for job in jobs)
    else:
        logging.debug('No jenkins node slot to create')

    return node_slots


def _custom_get_node_attributes(name, node_attributes):
    """
    Custom implementation of node.Node.get_node_attributes() in order to specify more options.

    :return: Node attributes dict formatted for Jenkins API request
            to create node
    """

    launcher = {
        # http://javadoc.jenkins.io/archive/jenkins-2.73/index.html?hudson/slaves/JNLPLauncher.html
        'stapler-class': 'hudson.slaves.JNLPLauncher',
        'tunnel': node_attributes['tunnel']  # Custom option
    }

    retention = {
        'stapler-class': 'hudson.slaves.RetentionStrategy$Always',
        '$class': 'hudson.slaves.RetentionStrategy$Always'
    }

    node_props = {
        'stapler-class-bag': 'true'
    }

    if node_attributes['job_name_restriction_regex']:
        node_props['com.synopsys.arc.jenkinsci.plugins.jobrestrictions.nodes.JobRestrictionProperty'] = {
            '$plugin': 'job-restrictions@0.7',
            'jobRestriction': {
                'stapler-class':
                    'com.synopsys.arc.jenkinsci.plugins.jobrestrictions.restrictions.job.RegexNameRestriction',
                '$class': 'com.synopsys.arc.jenkinsci.plugins.jobrestrictions.restrictions.job.RegexNameRestriction',
                'regexExpression': node_attributes['job_name_restriction_regex'],
                'checkShortName': 'false'
            }
        }

    params = {
        'name': name,
        'type': 'hudson.slaves.DumbSlave$DescriptorImpl',
        'json': json.dumps({
            'name': name,
            'nodeDescription': node_attributes['node_description'],
            'numExecutors': node_attributes['num_executors'],
            'remoteFS': node_attributes['remote_fs'],
            'labelString': node_attributes['labels'],
            'mode': 'EXCLUSIVE' if node_attributes['exclusive'] else 'NORMAL',
            'retentionStrategy': retention,
            'type': 'hudson.slaves.DumbSlave',
            'nodeProperties': node_props,
            'launcher': launcher
        })
    }

    return params


def _get_idle_nodes_per_label(nodes_data: List[Dict[str, Any]]) -> Dict[str, int]:
    """
    Determine how many nodes of each label are in idle
    :param nodes_data: Jenkins nodes data
    :return: Dict[label, count]
    """
    results: DefaultDict[str, int] = defaultdict(int)
    for node_data in nodes_data:
        if node_data['offline'] or not node_data['idle']:
            # Node offline or active, ignore it
            continue

        label = _managed_node_label(node_data)
        results[label] = results.get(label, 0) + 1

    return results


def _managed_node_label(node) -> str:
    """
    Extract the node label e.g. mxnet-linux-cpu or mxnet-windows-gpu from a jenkins node item.
    Nodes have several labels: such as mxnetlinux-cpu and mxnetlinux-cpu_<random tag> we return the managed one.
    :param node: Node
    :return: string
    """
    display_name = node['displayName']
    assigned_labels = set()
    # Convert list of tuples ('name' : 'label') to set
    for labels_dict in node['assignedLabels']:
        assigned_labels.add(labels_dict['name'])

    # Check if blacklisted
    intersection_blacklist = assigned_labels.intersection(_ignored_jenkins_node_labels())
    if intersection_blacklist:
        logging.debug('Node %s matches blacklisted labels (%s)',
                      display_name, ' & '.join(intersection_blacklist))
        return next(iter(intersection_blacklist))

    intersection_match = assigned_labels.intersection(_managed_jenkins_node_labels())
    if len(intersection_match) > 1:
        logging.error('Node %s has %d matching managed labels: (%s)',
                      display_name, len(intersection_match), ' & '.join(intersection_match))
        return None

    if not intersection_match:
        logging.warning('Node %s has no matching managed labels. Assigned labels: (%s)',
                        display_name, ' & '.join(assigned_labels))
        return None

    # Found one matching label - that's the one we're looking for
    return next(iter(intersection_match))


def _apply_upscale_limit(limit, label2num_instances):
    """
    Cut-off numbers if the sum is above the limits
    :param limit: Maximum number of instances
    :param label2num_instances: Requested instances
    :return: Filtered dict of instances
    """
    # Ordering the dict ascendingly (1 -> 2 -> 5 -> 7 -> etc) allows to ensure the floating point imprecision
    # rather hits the biggest value and cuts that one off by one or two rather than cutting off the instances
    # which are less required. This is especially significant in cases where only 1 instance was requested
    # which would've resulted in the value being reduced to 0.
    ordered_label2num_instances = OrderedDict(sorted(label2num_instances.items(), key=lambda t: t[1]))
    new_scale_up_num_nodes = dict()
    total_num_requested = sum(label2num_instances.values())
    if total_num_requested <= limit:
        # No cut-off needed
        return label2num_instances

    reduction_factor = limit / total_num_requested
    num_nodes_left = limit
    for label, num_max_nodes in ordered_label2num_instances.items():
        new_value = min(num_nodes_left, int(math.ceil(num_max_nodes * reduction_factor)))
        num_nodes_left -= new_value
        new_scale_up_num_nodes[label] = new_value

    num_total_new_scale_up_nodes = sum(new_scale_up_num_nodes.values())
    assert num_total_new_scale_up_nodes == limit, 'Floating point imprecision detected. ' \
                                                  'Num Nodes: {}  Limit: {}'. \
        format(num_total_new_scale_up_nodes, limit)

    for label, num_requested_instances in label2num_instances.items():
        num_planned_instances = new_scale_up_num_nodes.get(label, 0)
        if num_planned_instances != num_requested_instances:
            logging.info('Limiting upscale of %s from %d to %d', label, num_requested_instances, num_planned_instances)

    return new_scale_up_num_nodes


def _apply_downscale_limit(limit, scale_down_nodes):
    i = 0
    shuffeled = list(scale_down_nodes.items())
    random.shuffle(shuffeled)
    new_scale_down_nodes = defaultdict(list)
    for label, nodes in shuffeled:
        for node in nodes:
            i += 1
            if i > limit:
                logging.info('Reached downscale limit')
                break
            else:
                new_scale_down_nodes[label].append(node)

        if i >= limit:
            break

    return new_scale_down_nodes


def _get_jenkins_handle() -> jenkinsapi.jenkins.Jenkins:  # pragma: no cover
    from requests.exceptions import HTTPError

    jenkins_credentials = _get_jenkins_credentials()
    try:
        server = jenkinsapi.jenkins.Jenkins(baseurl=jenkins_credentials['jenkins_url'],
                                            username=jenkins_credentials['github_username'],
                                            password=jenkins_credentials['github_token'],
                                            timeout=JENKINS_REQUEST_TIMEOUT_SECONDS)
    except HTTPError as e:
        logging.exception('Error initializing Jenkins API.')
        if e.response.status_code == 500:
            logging.error('Did you properly set up the API token? https://REDACTED/MXBLN-376')

        logging.error('HTML response - use an HTML beautifier to view it properly: %s', e.response.content)
        raise Exception('Error initializing Jenkins API', e)

    # Jenkins returns a 302 (redirect) for certain requests. That's a valid response code somehow.....
    # We do not want to follow redirects since they are very expensive and cause timeouts
    # See https://REDACTED/MXBLN-298/communication for further detailsI
    server.requester.VALID_STATUS_CODES.extend([302])
    _add_timer_to_jenkins_requester(jenkins_server=server)
    return server


def _add_timer_to_jenkins_requester(jenkins_server):
    """
    Attach a hook to the Jenkins requester functions that allow to print the duration of an HTTP request
    :param jenkins_server: Hooked jenkins server
    :return: Nothing
    """

    def timing_decorator(f):
        def wrap(*args, **kwargs):
            # These guys don't like to call their API in a consistent fashion. Thus, we have to play hide and seek
            # and search for the argument...
            url = None
            for arg in args:
                if '://' in arg:
                    url = arg
                    break

            if not url:
                url = kwargs['url']

            logging.debug('%s is starting request to %s', f.__name__, url)

            time1 = time.time()
            ret = f(*args, **kwargs)
            time2 = time.time()

            logging.debug('{:s} took {:.3f} ms to request {:s}'.format(f.__name__, (time2 - time1) * 1000.0, url))

            return ret

        return wrap

    jenkins_server.requester.get_and_confirm_status = \
        timing_decorator(jenkins_server.requester.get_and_confirm_status)
    jenkins_server.requester.post_and_confirm_status = \
        timing_decorator(jenkins_server.requester.post_and_confirm_status)
    jenkins_server.requester.get_url = \
        timing_decorator(jenkins_server.requester.get_url)
    jenkins_server.requester.post_url = \
        timing_decorator(jenkins_server.requester.post_url)


@memoize
def _get_jenkins_credentials():  # pragma: no cover
    secret_name = os.environ['SECRET_NAME']
    endpoint_url = os.environ['SECRET_ENDPOINT_URL']
    region_name = os.environ['SECRET_ENDPOINT_REGION']

    session = _get_aws_session()
    client = session.client(
        service_name='secretsmanager',
        region_name=region_name,
        endpoint_url=endpoint_url
    )
    try:
        get_secret_value_response = client.get_secret_value(
            SecretId=secret_name
        )
    except ClientError as client_error:
        if client_error.response['Error']['Code'] == 'ResourceNotFoundException':
            logging.exception("The requested secret %s was not found", secret_name)
        elif client_error.response['Error']['Code'] == 'InvalidRequestException':
            logging.exception("The request was invalid due to:")
        elif client_error.response['Error']['Code'] == 'InvalidParameterException':
            logging.exception("The request had invalid params:")
        else:
            raise
    else:
        secret = get_secret_value_response['SecretString']
        secret_dict = json.loads(secret)
        return secret_dict


@memoize
def _warm_pool_node_counts() -> Dict[str, int]:
    """
    Leave some buffer for warm pool. This code makes sure to always leave X instances in idle while scaling down.
    For example: 5 instances running, 3 in idle, WARM_POOL_SIZE set to 2. This code will remove only 1 instance,
    leading to 4 instances running and 2 in idle.
    :return: Config dict
    """
    return json.loads(os.environ['WARM_POOL_SIZE'])


@memoize
def _minimum_queue_times_sec() -> Dict[str, int]:
    """
    Retrieves values specifying the minimum amount of time a job should remain in the Jenkins queue before being
    considered in scale_up calls. Each job type is configured dependent on the required jenkins node label.
    :return: A dictionary with values representing minimum queue time required before a job is considered in scaling,
    and a key representing the jenkins node label
    """
    return json.loads(os.environ['MINIMUM_QUEUE_TIMES_SEC'])


@memoize
def _maximum_startup_time() -> Dict[str, int]:
    """
    Retrieve the maximum time an instance is allowed to need for start up.
    :return: Dictionary mapping maximum startup time in seconds to the appropriate label
    """
    return json.loads(os.environ['MAXIMUM_STARTUP_TIME_SEC'])


@memoize
def _ignored_jenkins_node_names() -> List[str]:
    """
    Ignore nodes with these names
    :return: Config list
    """
    return json.loads(os.environ['IGNORED_JENKINS_NODE_NAMES'])


@memoize
def _ignored_jenkins_node_labels() -> List[str]:
    """
    Labels that are ignored by the auto scaling system. The system will not throw an error if they are encountered
    :return: Config list
    """
    return json.loads(os.environ['IGNORED_JENKINS_NODE_LABELS'])


@memoize
def _managed_jenkins_node_labels() -> List[str]:
    """
    Get a list of labels that are being managed by the auto scaling system
    :return: Config list
    """
    return json.loads(os.environ['MANAGED_JENKINS_NODE_LABELS'])


@memoize
def _launch_templates():
    return json.loads(os.environ['LAUNCH_TEMPLATES'])


@memoize
def _get_nb_executors_per_label():
    return json.loads(os.environ['EXECUTORS_PER_LABEL'])


@memoize
def _get_jenkins_private_tunnel_address():
    return os.environ['JENKINS_PRIV_TUNNEL']


@memoize
def _get_slave_configuration():
    return {
        'ub18-c6g': {
            'num_executors': _get_nb_executors_per_label()['ub18-c6g'],  # Number of executors
            'node_description': '[AUTOSCALING] MXNet slave running Ubuntu 18.04 on a c6g.16xlarge',
            'remote_fs': '/home/jenkins_slave',  # Remote workspace location
            'labels': 'ub18-c6g',  # Space separated labels string
            'exclusive': True,  # Only run jobs assigned to it
            'tunnel': _get_jenkins_private_tunnel_address(),
            'job_name_restriction_regex': '^(?!restricted-).+'  # Run only unrestricted jobs
        },
        'restricted-ub18-c6g': {
            'num_executors': _get_nb_executors_per_label()['restricted-ub18-c6g'],  # Number of executors
            'node_description': '[AUTOSCALING] MXNet slave running Ubuntu 18.04 on a c6g.16xlarge',
            'remote_fs': '/home/jenkins_slave',  # Remote workspace location
            'labels': 'restricted-ub18-c6g',  # Space separated labels string
            'exclusive': True,  # Only run jobs assigned to it
            'tunnel': _get_jenkins_private_tunnel_address(),
            'job_name_restriction_regex': '^restricted-(.*)'  # Only run jobs which start with restricted-
        },
        'mxnetlinux-cpu': {
            'num_executors': _get_nb_executors_per_label()['mxnetlinux-cpu'],  # Number of executors
            'node_description': '[AUTOSCALING] MXNet slave running Ubuntu',
            'remote_fs': '/home/jenkins_slave',  # Remote workspace location
            'labels': 'mxnetlinux-cpu',  # Space separated labels string
            'exclusive': True,  # Only run jobs assigned to it
            'tunnel': _get_jenkins_private_tunnel_address(),
            'job_name_restriction_regex': '^(?!restricted-).+'  # Run only unrestricted jobs
        },
<<<<<<< HEAD
        'mxnetlinux-gpu': {
            'num_executors': _get_nb_executors_per_label()['mxnetlinux-gpu'],  # Number of executors
            'node_description': '[AUTOSCALING] MXNet slave running Ubuntu on a GPU instance',
=======
        'restricted-mxnetlinux-cpu': {
            'num_executors': _get_nb_executors_per_label()['mxnetlinux-cpu'],  # Number of executors
            'node_description': '[AUTOSCALING] MXNet slave running Ubuntu 16.04 on a c5.18xlarge',
>>>>>>> 11e3a75a
            'remote_fs': '/home/jenkins_slave',  # Remote workspace location
            'labels': 'restricted-mxnetlinux-cpu',  # Space separated labels string
            'exclusive': True,  # Only run jobs assigned to it
            'tunnel': _get_jenkins_private_tunnel_address(),
            'job_name_restriction_regex': '^restricted-(.*)'  # Only run jobs which start with restricted-
        },
<<<<<<< HEAD
        'mxnetlinux-gpu-g4': {
            'num_executors': _get_nb_executors_per_label()['mxnetlinux-gpu-g4'],  # Number of executors
            'node_description': '[AUTOSCALING] MXNet slave running Ubuntu on a g4 instance',
=======
        'mxnetlinux-gpu': {
            'num_executors': _get_nb_executors_per_label()['mxnetlinux-gpu'],  # Number of executors
            'node_description': '[AUTOSCALING] MXNet slave running Ubuntu 16.04 on a g3.8xlarge',
>>>>>>> 11e3a75a
            'remote_fs': '/home/jenkins_slave',  # Remote workspace location
            'labels': 'mxnetlinux-gpu',  # Space separated labels string
            'exclusive': True,  # Only run jobs assigned to it
            'tunnel': _get_jenkins_private_tunnel_address(),
            'job_name_restriction_regex': '^(?!restricted-).+'  # Run only unrestricted jobs
        },
        'restricted-mxnetlinux-gpu': {
            'num_executors': _get_nb_executors_per_label()['restricted-mxnetlinux-gpu'],  # Number of executors
            'node_description': '[AUTOSCALING] MXNet slave running Ubuntu on a GPU instance',
            'remote_fs': '/home/jenkins_slave',  # Remote workspace location
            'labels': 'restricted-mxnetlinux-gpu',  # Space separated labels string
            'exclusive': True,  # Only run jobs assigned to it
            'tunnel': _get_jenkins_private_tunnel_address(),
            'job_name_restriction_regex': '^restricted-(.*)'  # Only run jobs which start with restricted-
        },
<<<<<<< HEAD
        'mxnetlinux-gpu-p3': {
            'num_executors': _get_nb_executors_per_label()['mxnetlinux-gpu-p3'],  # Number of executors
            'node_description': '[AUTOSCALING] MXNet slave running Ubuntu on a p3 instance',
=======
        'mxnetlinux-gpu-g4': {
            'num_executors': _get_nb_executors_per_label()['mxnetlinux-gpu-g4'],  # Number of executors
            'node_description': '[AUTOSCALING] MXNet slave running Ubuntu 18.04 on a g4dn.4xlarge',
>>>>>>> 11e3a75a
            'remote_fs': '/home/jenkins_slave',  # Remote workspace location
            'labels': 'mxnetlinux-gpu-g4',  # Space separated labels string
            'exclusive': True,  # Only run jobs assigned to it
            'tunnel': _get_jenkins_private_tunnel_address(),
            'job_name_restriction_regex': '^(?!restricted-).+'  # Run only unrestricted jobs
        },
<<<<<<< HEAD
        'restricted-mxnetlinux-gpu-p3': {
            'num_executors': _get_nb_executors_per_label()['mxnetlinux-gpu-p3'],  # Number of executors
            'node_description': '[AUTOSCALING] MXNet slave running Ubuntu on a p3 instance (restricted)',
=======
        'restricted-mxnetlinux-gpu-g4': {
            'num_executors': _get_nb_executors_per_label()['restricted-mxnetlinux-gpu-g4'],  # Number of executors
            'node_description': '[AUTOSCALING] MXNet slave running Ubuntu 18.04 on a g4dn.4xlarge',
>>>>>>> 11e3a75a
            'remote_fs': '/home/jenkins_slave',  # Remote workspace location
            'labels': 'restricted-mxnetlinux-gpu-g4',  # Space separated labels string
            'exclusive': True,  # Only run jobs assigned to it
            'tunnel': _get_jenkins_private_tunnel_address(),
            'job_name_restriction_regex': '^restricted-(.*)'  # Only run jobs which start with restricted-
        },
        'mxnetwindows-cpu': {
            'num_executors': _get_nb_executors_per_label()['mxnetwindows-cpu'],  # Number of executors
            'node_description': '[AUTOSCALING] MXNet slave running Windows',
            'remote_fs': 'C:/jenkins_slave',  # Remote workspace location
            'labels': 'mxnetwindows-cpu',  # Space separated labels string
            'exclusive': True,  # Only run jobs assigned to it
            'tunnel': _get_jenkins_private_tunnel_address(),
            'job_name_restriction_regex': '^(?!restricted-).+'  # Run only unrestricted jobs
        },
        'mxnetwindows-gpu': {
            'num_executors': _get_nb_executors_per_label()['mxnetwindows-gpu'],  # Number of executors
            'node_description': '[AUTOSCALING] MXNet slave running Windows on a GPU instance',
            'remote_fs': 'C:/jenkins_slave',  # Remote workspace location
            'labels': 'mxnetwindows-gpu',  # Space separated labels string
            'exclusive': True,  # Only run jobs assigned to it
            'tunnel': _get_jenkins_private_tunnel_address(),
            'job_name_restriction_regex': '^(?!restricted-).+'  # Run only unrestricted jobs
        },
<<<<<<< HEAD
        'restricted-mxnetlinux-cpu': {
            'num_executors': _get_nb_executors_per_label()['mxnetlinux-cpu'],  # Number of executors
            'node_description': '[AUTOSCALING] MXNet slave running Ubuntu (restriced)',
            'remote_fs': '/home/jenkins_slave',  # Remote workspace location
            'labels': 'restricted-mxnetlinux-cpu',  # Space separated labels string
            'exclusive': True,  # Only run jobs assigned to it
            'tunnel': _get_jenkins_private_tunnel_address(),
            'job_name_restriction_regex': '^restricted-(.*)'  # Only run jobs which start with restricted-
        },
=======
>>>>>>> 11e3a75a
        'utility': {
            'num_executors': _get_nb_executors_per_label()['utility'],  # Number of executors
            'node_description': '[AUTOSCALING] Slave for utility operations',
            'remote_fs': '/home/jenkins_slave',  # Remote workspace location
            'labels': 'utility',  # Space separated labels string
            'exclusive': True,  # Only run jobs assigned to it
            'tunnel': _get_jenkins_private_tunnel_address(),
            'job_name_restriction_regex': '^(?!restricted-).+'  # Run only unrestricted jobs
        },
        'restricted-utility': {
            'num_executors': _get_nb_executors_per_label()['restricted-utility'],  # Number of executors
            'node_description': '[AUTOSCALING] Restricted slave for utility operations',
            'remote_fs': '/home/jenkins_slave',  # Remote workspace location
            'labels': 'restricted-utility',  # Space separated labels string
            'exclusive': True,  # Only run jobs assigned to it
            'tunnel': _get_jenkins_private_tunnel_address(),
            'job_name_restriction_regex': '^restricted-(.*)'  # Only run jobs which start with restricted-
        }
    }


@memoize
def _get_aws_session() -> boto3.Session:  # pragma: no cover
    """
    Get the boto3 AWS session
    :return: Session object
    """
    # For local debugging:
    # session = boto3.Session(profile_name=os.environ['AWS_PROFILE'], region_name=os.environ['AWS_REGION'])
    session = boto3.Session()
    return session


def _get_log_level(env_var_key, default_level) -> int:
    """
    Read the log level from an environment variable or set it to a default if it does not exist
    :param env_var_key:
    :param default_level:
    :return:
    """
    try:
        logging_level = os.environ[env_var_key]
    except KeyError:
        logging.warning('Unable to find %s env var. Defaulting to %s.', env_var_key, default_level)
        return default_level
    else:
        if logging_level == 'DEBUG':
            return logging.DEBUG
        elif logging_level == 'INFO':
            return logging.INFO
        elif logging_level == 'WARNING':
            return logging.WARNING
        elif logging_level == 'ERROR':
            return logging.ERROR
        else:
            raise KeyError('Unable to match logging level {} for {}'.format(logging_level, env_var_key))


def _ec2Instance_tag_dict(ec2_object):
    """Given an tagable ec2_object, return dictionary of existing tags."""
    tag_dict = {}
    if ec2_object.tags is None:
        return tag_dict

    for tag in ec2_object.tags:
        tag_dict[tag['Key']] = tag['Value']
    return tag_dict


def chunks(source_list, chunk_size):
    """return list with n chunks from l."""
    chunk_size = max(1, chunk_size)
    return (source_list[i:i + chunk_size] for i in range(0, len(source_list), chunk_size))


def _merge_dicts_nested_lists(dict1: Dict[Any, List[Any]], dict2: Dict[Any, List[Any]]) -> Dict[Any, List[Any]]:
    """
    Merge two dicts that contain lists as values.
    :param dict1: Dict1
    :param dict2: Dict2
    :return: Merged dict
    """
    result_dict: Dict[Any, List[Any]] = dict()
    # Determine key matches which require list merges
    if dict1 and dict2:
        matching_keys = set(dict1.keys()).intersection(set(dict2.keys()))
    else:
        matching_keys = set()

    for key in matching_keys:
        result_dict[key] = list(dict1[key] + dict2[key])

    # Remainders from dict1
    if dict1:
        for key in set(dict1.keys() - matching_keys):
            result_dict[key] = list(dict1[key])

    # Remainders from dict2
    if dict2:
        for key in set(dict2.keys() - matching_keys):
            result_dict[key] = list(dict2[key])

    return result_dict


def scaling():  # pragma: no cover
    """
    Main handler, used by the lambda function
    :return: None
    """
    # All underlying methods are being unit tested. This function will have to be integration tested in a live dev
    # environment.
    logging.getLogger().setLevel(_get_log_level('LOGGING_LEVEL', logging.INFO))
    logging.getLogger('botocore').setLevel(_get_log_level('LOGGING_LEVEL_BOTOCORE', logging.INFO))
    logging.getLogger('boto3').setLevel(_get_log_level('LOGGING_LEVEL_BOTO3', logging.INFO))
    logging.getLogger('urllib3').setLevel(_get_log_level('LOGGING_LEVEL_URLLIB3', logging.INFO))
    logging.getLogger('requests').setLevel(_get_log_level('LOGGING_LEVEL_REQUESTS', logging.ERROR))
    logging.getLogger('botocore.vendored.requests.packages.urllib3.connectionpool').setLevel(logging.ERROR)
    logging.getLogger('jenkinsapi.node').setLevel(logging.INFO)

    boto_config = Config(
        retries=dict(
            max_attempts=0  # Don't retry but fail fast
        )
    )
    jenkins = _get_jenkins_handle()
    aws_session = _get_aws_session()
    ec2_resource = aws_session.resource('ec2', config=boto_config)

    # list of jenkinsapi.nodes.Node
    nodes = jenkins.get_nodes()._data['computer']
    logging.info("Found %d nodes registered in Jenkins.", len(nodes))

    # Ec2 instances
    instance_uptime = _instance_uptime(ec2_resource=ec2_resource)
    logging.info("Found %d ec2 instances.", len(instance_uptime))

    if len(instance_uptime) != len(nodes):
        logging.warning("nodes and instances don't have the same length.")

    unconnected_label2instance_names = _unconnected_instances(
        nodes=nodes,
        instance_uptime=instance_uptime,
        ec2_resource=ec2_resource)

    queue_items = jenkins.get_queue()._data['items']

    label2num_instances = determine_scale_up_nodes(
        queue_items=queue_items, nodes=nodes, unconnected=unconnected_label2instance_names)

    scale_down_nodes = determine_scale_down_nodes(nodes_data=nodes,
                                                  instance_uptime=instance_uptime)

    ############################################
    # Detection of instances and slots to be cleaned up
    (label2faulty_nodes, orphaned_instances) = _determine_faulty_nodes(nodes=nodes,
                                                                       instance_uptime=instance_uptime,
                                                                       unconnected_instances=unconnected_label2instance_names)
    if label2faulty_nodes:
        faulty = []
        for faulty_nodes in label2faulty_nodes.values():
            faulty.extend([node['displayName'] for node in faulty_nodes])
        logging.warning('Found %d faulty instances: %s', len(faulty), faulty)

    if orphaned_instances:
        logging.error('Found %d orphaned instances: %s', len(orphaned_instances), orphaned_instances)
    ############################################

    label2num_instances = _apply_upscale_limit(limit=NUM_UPSCALES_PER_ROUND, label2num_instances=label2num_instances)
    scale_down_nodes = _apply_downscale_limit(limit=NUM_DOWNSCALES_PER_ROUND, scale_down_nodes=scale_down_nodes)
    scale_down_nodes = _merge_dicts_nested_lists(scale_down_nodes, label2faulty_nodes)

    execute_scale_down_logic(
        jenkins_server=jenkins,
        ec2_resource=ec2_resource,
        scale_down_nodes=scale_down_nodes,
    )
    ############
    _terminate_ec2_instances(orphaned_instances, ec2_resource)
    ############

    execute_scale_up_logic(
        jenkins_server=jenkins,
        ec2_resource=ec2_resource,
        scale_up_nb_nodes=label2num_instances)


# pylint: disable=unused-argument
def scaling_handler(event, context):  # pragma: no cover
    """
    Handler to be called by lambda
    :param event:
    :param context:
    :return:
    """
    try:
        scaling()
    except Exception:  # pylint: disable=broad-except
        logging.exception('Unexpected exception')
        logging.fatal('Unexpected exception')
        # This try-catch is important because we have to catch all exceptions. Otherwise, the exceptions bubble up to
        # lambda and the service retries executing multiple times. We only want exactly one execution per request.


if __name__ == "__main__":
    logging.basicConfig(level=logging.DEBUG)
    scaling_handler(None, None)<|MERGE_RESOLUTION|>--- conflicted
+++ resolved
@@ -1267,30 +1267,18 @@
             'tunnel': _get_jenkins_private_tunnel_address(),
             'job_name_restriction_regex': '^(?!restricted-).+'  # Run only unrestricted jobs
         },
-<<<<<<< HEAD
-        'mxnetlinux-gpu': {
-            'num_executors': _get_nb_executors_per_label()['mxnetlinux-gpu'],  # Number of executors
-            'node_description': '[AUTOSCALING] MXNet slave running Ubuntu on a GPU instance',
-=======
         'restricted-mxnetlinux-cpu': {
             'num_executors': _get_nb_executors_per_label()['mxnetlinux-cpu'],  # Number of executors
             'node_description': '[AUTOSCALING] MXNet slave running Ubuntu 16.04 on a c5.18xlarge',
->>>>>>> 11e3a75a
             'remote_fs': '/home/jenkins_slave',  # Remote workspace location
             'labels': 'restricted-mxnetlinux-cpu',  # Space separated labels string
             'exclusive': True,  # Only run jobs assigned to it
             'tunnel': _get_jenkins_private_tunnel_address(),
             'job_name_restriction_regex': '^restricted-(.*)'  # Only run jobs which start with restricted-
         },
-<<<<<<< HEAD
-        'mxnetlinux-gpu-g4': {
-            'num_executors': _get_nb_executors_per_label()['mxnetlinux-gpu-g4'],  # Number of executors
-            'node_description': '[AUTOSCALING] MXNet slave running Ubuntu on a g4 instance',
-=======
         'mxnetlinux-gpu': {
             'num_executors': _get_nb_executors_per_label()['mxnetlinux-gpu'],  # Number of executors
             'node_description': '[AUTOSCALING] MXNet slave running Ubuntu 16.04 on a g3.8xlarge',
->>>>>>> 11e3a75a
             'remote_fs': '/home/jenkins_slave',  # Remote workspace location
             'labels': 'mxnetlinux-gpu',  # Space separated labels string
             'exclusive': True,  # Only run jobs assigned to it
@@ -1306,30 +1294,18 @@
             'tunnel': _get_jenkins_private_tunnel_address(),
             'job_name_restriction_regex': '^restricted-(.*)'  # Only run jobs which start with restricted-
         },
-<<<<<<< HEAD
-        'mxnetlinux-gpu-p3': {
-            'num_executors': _get_nb_executors_per_label()['mxnetlinux-gpu-p3'],  # Number of executors
-            'node_description': '[AUTOSCALING] MXNet slave running Ubuntu on a p3 instance',
-=======
         'mxnetlinux-gpu-g4': {
             'num_executors': _get_nb_executors_per_label()['mxnetlinux-gpu-g4'],  # Number of executors
             'node_description': '[AUTOSCALING] MXNet slave running Ubuntu 18.04 on a g4dn.4xlarge',
->>>>>>> 11e3a75a
             'remote_fs': '/home/jenkins_slave',  # Remote workspace location
             'labels': 'mxnetlinux-gpu-g4',  # Space separated labels string
             'exclusive': True,  # Only run jobs assigned to it
             'tunnel': _get_jenkins_private_tunnel_address(),
             'job_name_restriction_regex': '^(?!restricted-).+'  # Run only unrestricted jobs
         },
-<<<<<<< HEAD
-        'restricted-mxnetlinux-gpu-p3': {
-            'num_executors': _get_nb_executors_per_label()['mxnetlinux-gpu-p3'],  # Number of executors
-            'node_description': '[AUTOSCALING] MXNet slave running Ubuntu on a p3 instance (restricted)',
-=======
         'restricted-mxnetlinux-gpu-g4': {
             'num_executors': _get_nb_executors_per_label()['restricted-mxnetlinux-gpu-g4'],  # Number of executors
             'node_description': '[AUTOSCALING] MXNet slave running Ubuntu 18.04 on a g4dn.4xlarge',
->>>>>>> 11e3a75a
             'remote_fs': '/home/jenkins_slave',  # Remote workspace location
             'labels': 'restricted-mxnetlinux-gpu-g4',  # Space separated labels string
             'exclusive': True,  # Only run jobs assigned to it
@@ -1354,18 +1330,6 @@
             'tunnel': _get_jenkins_private_tunnel_address(),
             'job_name_restriction_regex': '^(?!restricted-).+'  # Run only unrestricted jobs
         },
-<<<<<<< HEAD
-        'restricted-mxnetlinux-cpu': {
-            'num_executors': _get_nb_executors_per_label()['mxnetlinux-cpu'],  # Number of executors
-            'node_description': '[AUTOSCALING] MXNet slave running Ubuntu (restriced)',
-            'remote_fs': '/home/jenkins_slave',  # Remote workspace location
-            'labels': 'restricted-mxnetlinux-cpu',  # Space separated labels string
-            'exclusive': True,  # Only run jobs assigned to it
-            'tunnel': _get_jenkins_private_tunnel_address(),
-            'job_name_restriction_regex': '^restricted-(.*)'  # Only run jobs which start with restricted-
-        },
-=======
->>>>>>> 11e3a75a
         'utility': {
             'num_executors': _get_nb_executors_per_label()['utility'],  # Number of executors
             'node_description': '[AUTOSCALING] Slave for utility operations',
